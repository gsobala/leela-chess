--- conflicted
+++ resolved
@@ -16,60 +16,44 @@
 #    You should have received a copy of the GNU General Public License
 #    along with Leela Zero.  If not, see <http://www.gnu.org/licenses/>.
 
-import binascii
 import sys
-import glob
-import gzip
-import random
-import math
-import multiprocessing as mp
+import os
 import numpy as np
 import time
 import tensorflow as tf
 import parse
-import os
 from tfprocess import TFProcess
 
 class Parser:
-    def __init__(self, filename):
-<<<<<<< HEAD
-        self.data = None
+    def __init__(self, filename, batchsize):
+        self.batch_size = batchsize
         self.example_len = 15438 # size of a tf.train.Example in binary
-        with open(filename, 'rb') as f:
-            self.data = f.read()
-            print("{} examples, {} bytes".format(len(self.data)/self.example_len, self.example_len))
-=======
-        self.example_len = 15438
+        self.f = open(filename, 'rb')
         self.len = os.stat(filename).st_size
-        self.f = open(filename, 'rb')
-        print("{} examples, {} bytes".format(self.len/self.example_len, self.example_len))
->>>>>>> b592ea70
+        assert(self.len % self.example_len == 0)
+        print("{} examples, {} bytes per sample".format(self.num_samples(), self.example_len))
 
     def num_samples(self):
         return self.len // self.example_len
 
     def parse_chunk(self):
         n = self.num_samples()
-        chunk_n = parse.BATCH_SIZE
-        chunk_i = parse.BATCH_SIZE
-        data = []
-        i = 0
+        chunk_size = self.example_len*self.batch_size
         while True:
-            if chunk_i >= chunk_n:
-                data = self.f.read(self.example_len*parse.BATCH_SIZE)
-                chunk_i = 0
-            yield data[chunk_i*self.example_len:chunk_i*self.example_len+self.example_len]
-            i += 1
-            chunk_i += 1
-            if i >= n:
+            # cache a batch
+            size = min(chunk_size, self.len-self.f.tell())
+            data = self.f.read(size)
+            if size < chunk_size:
                 self.f.seek(0, os.SEEK_SET)
-                i = 0
-                chunk_i = chunk_n
+                data += self.f.read(chunk_size-size)
+
+            for i in range(self.batch_size):
+                yield data[i*self.example_len:i*self.example_len+self.example_len]
+
 
 def main(args):
-
     print("Creating trainingset from {}".format(sys.argv[1]))
-    train_parser = Parser(sys.argv[1])
+    train_parser = Parser(sys.argv[1], parse.BATCH_SIZE)
     train_ds = tf.data.Dataset.from_generator(
         train_parser.parse_chunk, output_types=(tf.string))
     train_ds = train_ds.shuffle(65536)
@@ -80,23 +64,23 @@
     train_next_batch = iterator.get_next()
 
     print("Creating testset from {}".format(sys.argv[2]))
-    test_parser = Parser(sys.argv[2])
+    test_parser = Parser(sys.argv[2], parse.BATCH_SIZE*2)
     test_ds = tf.data.Dataset.from_generator(
         train_parser.parse_chunk, output_types=(tf.string))
     test_ds = test_ds.map(parse._parse_function)
-    batch_size = 2**int(np.log2(test_parser.num_samples()/15))
-    print("Test batch size {}".format(batch_size))
-    test_ds = test_ds.batch(batch_size)
+
+    print("Test batch size {}".format(parse.BATCH_SIZE*2))
+    test_ds = test_ds.batch(parse.BATCH_SIZE*2)
     test_ds = test_ds.prefetch(16)
     iterator = test_ds.make_one_shot_iterator()
     test_next_batch = iterator.get_next()
 
     tfprocess = TFProcess(train_next_batch, test_next_batch)
     if args and len(sys.argv) == 4:
+        print("Restoring neural net from {}".format(sys.argv[3]))
         tfprocess.restore(sys.argv[3])
     while True:
         tfprocess.process(parse.BATCH_SIZE)
 
 if __name__ == "__main__":
-    main(sys.argv[1:])
-    mp.freeze_support()+    main(sys.argv[1:])